--- conflicted
+++ resolved
@@ -197,11 +197,7 @@
     steps:
     - checkout
     - run: sudo pip install codespell
-<<<<<<< HEAD
-    - run: codespell -S './.git*,./src/img*,./go.sum,yarn.lock' -L que --ignore-words=./.codespell_ignore
-=======
-    - run: codespell -S './.git*,./src/img*,./yarn.lock' -L que --ignore-words=./.codespell_ignore
->>>>>>> 6a0c5e0d
+    - run: codespell -S './.git*, ./src/img*, ./go.sum, ./yarn.lock' -L que --ignore-words=./.codespell_ignore
 
 workflows:
   version: 2
