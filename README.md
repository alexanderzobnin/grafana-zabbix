--- conflicted
+++ resolved
@@ -2,18 +2,11 @@
 
 #### Zabbix API datasource for Grafana dashboard
 
-<<<<<<< HEAD
 Display your Zabbix data directly in Grafana dashboards!   
 Useful metric editor with host group and application filtering:
 
 ![grafana - zabbix datasource](https://cloud.githubusercontent.com/assets/4932851/7441162/4f6af788-f0e4-11e4-887b-34d987d00c40.png)
 
-=======
-Useful metric editor with host group and application filtering
-
-![grafana - zabbix datasource](https://cloud.githubusercontent.com/assets/4932851/7441162/4f6af788-f0e4-11e4-887b-34d987d00c40.png)
-
->>>>>>> 20eb74f6
 ## Installation
 
 ### Grafana 1.9.x
