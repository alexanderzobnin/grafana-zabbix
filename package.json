{
  "name": "grafana-zabbix",
  "private": false,
  "version": "3.10.5",
  "description": "Zabbix plugin for Grafana",
  "homepage": "http://grafana-zabbix.org",
  "scripts": {
    "build": "webpack --config webpack/webpack.prod.conf.js --progress --colors",
    "dev": "webpack --config webpack/webpack.dev.conf.js --progress --colors",
    "watch": "webpack --config webpack/webpack.dev.conf.js --progress --colors",
    "test": "jest",
    "jest": "jest --notify --watch",
    "codecov": "jest --coverage && codecov",
    "ci-test": "jest --coverage && codecov",
    "lint": "jshint --reporter=node_modules/jshint-stylish src/ & jscs src/",
    "benchmark": "webpack --config webpack/webpack.bench.conf.js && grunt bench"
  },
  "repository": {
    "type": "git",
    "url": "git+https://github.com/alexanderzobnin/grafana-zabbix.git"
  },
  "author": "Alexander Zobnin",
  "license": "Apache-2.0",
  "bugs": {
    "url": "https://github.com/alexanderzobnin/grafana-zabbix/issues"
  },
  "devDependencies": {
<<<<<<< HEAD
    "@grafana/data": "^6.3.0-alpha.32",
    "@grafana/ui": "^6.3.0-alpha.32",
=======
    "@babel/core": "^7.7.7",
    "@babel/preset-env": "^7.7.7",
    "@babel/preset-react": "^7.6.3",
    "@grafana/data": "^6.4.2",
    "@grafana/ui": "^6.4.2",
>>>>>>> d54d6d29
    "@types/classnames": "^2.2.6",
    "@types/grafana": "github:CorpGlory/types-grafana",
    "@types/jest": "^23.1.1",
    "@types/jquery": "^3.3.0",
    "@types/lodash": "^4.14.104",
    "@types/moment": "^2.13.0",
    "@types/react": "^16.4.6",
    "@types/react-dom": "^16.0.11",
    "@types/react-transition-group": "^2.0.15",
    "babel-jest": "^24.9.0",
    "babel-loader": "^8.0.6",
    "babel-plugin-transform-class-properties": "^6.24.1",
    "babel-plugin-transform-object-rest-spread": "^6.26.0",
    "benchmark": "^2.1.4",
    "classnames": "^2.2.6",
    "clean-webpack-plugin": "^0.1.19",
    "codecov": "^3.1.0",
    "copy-webpack-plugin": "^5.1.1",
    "css-loader": "2.1.1",
    "extract-text-webpack-plugin": "^4.0.0-beta.0",
    "grunt": "^1.0.3",
    "grunt-benchmark": "^1.0.0",
    "grunt-cli": "^1.3.1",
    "grunt-execute": "^0.2.2",
    "html-loader": "^0.5.5",
    "jest": "^24.9.0",
    "jscs": "^3.0.7",
    "jsdom": "~11.3.0",
    "jshint": "^2.9.6",
    "jshint-stylish": "^2.1.0",
    "load-grunt-tasks": "~3.2.0",
    "lodash": "~4.17.13",
    "moment": "~2.21.0",
    "ng-annotate-webpack-plugin": "^0.3.0",
    "node-sass": "^4.13.0",
    "prop-types": "^15.6.2",
    "react": "^16.7.0",
    "react-dom": "^16.7.0",
    "react-popper": "^1.3.2",
    "react-table": "^6.8.6",
    "react-test-renderer": "^16.7.0",
    "react-transition-group": "^2.5.2",
    "rst2html": "github:thoward/rst2html#990cb89",
    "sass-loader": "7.1.0",
    "style-loader": "^0.23.1",
    "tether-drop": "^1.4.2",
    "ts-jest": "^24.2.0",
    "ts-loader": "^4.4.1",
    "tslint": "5.20.1",
    "typescript": "3.7.2",
    "webpack": "4.29.6",
    "webpack-cli": "3.2.3"
  },
  "resolutions": {
    "js-yaml": "^3.13.1",
    "lodash": "~4.17.13",
    "set-value": "^2.0.1",
    "mixin-deep": "^1.3.2",
    "minimatch": "^3.0.2",
    "fstream": "^1.0.12"
  }
}<|MERGE_RESOLUTION|>--- conflicted
+++ resolved
@@ -25,16 +25,11 @@
     "url": "https://github.com/alexanderzobnin/grafana-zabbix/issues"
   },
   "devDependencies": {
-<<<<<<< HEAD
-    "@grafana/data": "^6.3.0-alpha.32",
-    "@grafana/ui": "^6.3.0-alpha.32",
-=======
     "@babel/core": "^7.7.7",
     "@babel/preset-env": "^7.7.7",
     "@babel/preset-react": "^7.6.3",
     "@grafana/data": "^6.4.2",
     "@grafana/ui": "^6.4.2",
->>>>>>> d54d6d29
     "@types/classnames": "^2.2.6",
     "@types/grafana": "github:CorpGlory/types-grafana",
     "@types/jest": "^23.1.1",
