--- conflicted
+++ resolved
@@ -61,11 +61,7 @@
 class TriggerPanelCtrl extends MetricsPanelCtrl {
 
   /** @ngInject */
-<<<<<<< HEAD
-  constructor($scope, $injector, $q, $element, datasourceSrv, templateSrv,contextSrv) {
-=======
   constructor($scope, $injector, $q, $element, datasourceSrv, templateSrv, contextSrv) {
->>>>>>> c95494f5
     super($scope, $injector);
     this.datasourceSrv = datasourceSrv;
     this.templateSrv = templateSrv;
@@ -73,8 +69,6 @@
     this.triggerStatusMap = triggerStatusMap;
     this.defaultTimeFormat = defaultTimeFormat;
 
-    this.$injector=$injector;
-    this.el = $element;
     // Load panel defaults
     // _.cloneDeep() need for prevent changing shared defaultSeverity.
     // Load object "by value" istead "by reference".
@@ -180,9 +174,6 @@
                   });
 
                   if (event) {
-<<<<<<< HEAD
-                    trigger.acknowledges = this.formatAcknowledges(event.acknowledges);
-=======
                     trigger.acknowledges = _.map(event.acknowledges, ack => {
                       let timestamp = moment.unix(ack.clock);
                       if (self.panel.customLastChangeFormat) {
@@ -198,7 +189,6 @@
                     if (self.panel.markAckEvents && trigger.acknowledges.length) {
                       trigger.color = self.panel.ackEventColor;
                     }
->>>>>>> c95494f5
                   }
                 });
 
@@ -259,55 +249,6 @@
       });
     });
   }
-  addAcknowledgeMessage(trigger){
-    trigger.showAcknowledges = true;
-    trigger.newAct={
-      time:(new Date()).toLocaleString(),
-      user:this.contextSrv.user.name+'(Grafana)',
-      message:''
-    };
-    //auto focus the new input box
-    var el=this.el;
-    this.$injector.get('$timeout')(function(){
-      el.find('input').focus();
-    },100);
-  }
-  formatAcknowledges(acknowledges){
-    var re=/^([^\(]+\(Grafana\)): (.+)/;
-    return _.map(acknowledges, ack=>{
-      var time = new Date(+ack.clock * 1000);
-      ack.time = time.toLocaleString();
-      var m=re.exec(ack.message)
-      if(m === null){
-        ack.user = ack.alias + ' (' + ack.name + ' ' + ack.surname + ')';
-      }else{
-        ack.user = m[1]
-        ack.message = m[2];
-      }
-      return ack;
-    });
-  }
-  acknowledgeTrigger($event,trigger,newAct){
-    if($event.keyCode!=13) return;
-    if(newAct.message.trim() === ""){
-      delete trigger.newAct;
-      trigger.showAcknowledges = false;
-      return;
-    }
-    this.datasourceSrv.get(this.panel.datasource).then(datasource => {
-      var zabbix = datasource.zabbixAPI;
-      var eventid = trigger.lastEvent.eventid;
-      zabbix.acknowledgeEvent(eventid,newAct.user+': '+newAct.message)
-        .then(rs=>{
-          zabbix.getAcknowledges(rs.eventids).then(events => {
-            if(_.size(events)>0){
-                trigger.acknowledges = this.formatAcknowledges(events[0].acknowledges);
-            };
-            delete trigger.newAct;
-        });
-      });
-    });
-  }
 }
 
 TriggerPanelCtrl.templateUrl = 'panel-triggers/module.html';
