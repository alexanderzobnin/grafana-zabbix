--- conflicted
+++ resolved
@@ -60,12 +60,8 @@
               {{trigger.severity}}
             </div>
           </td>
-<<<<<<< HEAD
-          <td style="background-color: {{trigger.color}}; color: {{trigger.acknowledges.length ? 'darkgray' : 'white'}}">
-=======
 
           <td style="background-color: {{trigger.color}}; color: white">
->>>>>>> c95494f5
             <div>
               {{trigger.description}}
               <a  ng-if="trigger.comments"
@@ -87,48 +83,6 @@
                 <small>{{trigger.comments}}</small>
               </div>
             </div>
-<<<<<<< HEAD
-
-            <!-- Trigger acknowledges -->
-            <div  class="collapse"
-                  id="acknowledges-{{trigger.triggerid}}"
-                  ng-if="trigger.showAcknowledges">
-              <div style="padding-top: 12px;">
-                <table class="table table-condensed">
-                  <thead>
-                    <tr>
-                      <th><small>Time</small></th>
-                      <th><small>User</small></th>
-                      <th><small>Comments</small></th>
-                    </tr>
-                  </thead>
-                  <tbody>
-                    <tr ng-if="trigger.newAct">
-                      <td>
-                        <small>{{trigger.newAct.time}}</small>
-                      </td>
-                      <td>
-                        <small>{{trigger.newAct.user}}</small>
-                      </td>
-                      <td><input ng-model="trigger.newAct.message" size="80" ng-blur="ctrl.acknowledgeTrigger({keyCode:13},trigger,trigger.newAct)" ng-keyup="ctrl.acknowledgeTrigger($event,trigger,trigger.newAct)"/></td>
-                    </tr>
-                    <tr ng-repeat="ack in trigger.acknowledges">
-                      <td>
-                        <small>{{ack.time}}</small>
-                      </td>
-                      <td>
-                        <small>{{ack.user}}</small>
-                      </td>
-                      <td>
-                        <small>{{ack.message}}</small>
-                      </td>
-                    </tr>
-                  </tbody>
-                </table>
-              </div>
-            </div>
-=======
->>>>>>> c95494f5
           </td>
 
           <td ng-if="ctrl.panel.lastChangeField">
@@ -155,29 +109,12 @@
             </span>
 
             <!-- Trigger acknowledges -->
-<<<<<<< HEAD
-            <a  ng-if="trigger.acknowledges"
-                role="button"
-                ng-click="ctrl.switchAcknowledges(trigger)"
-                bs-tooltip="'Acknowledges ({{trigger.acknowledges.length}})'">
-              <i class="fa fa-comments"></i>
-            </a>
-
-            <!-- Acknowledge events -->
-            <a
-                role="button"
-                ng-click="ctrl.addAcknowledgeMessage(trigger)"
-                bs-tooltip="'acknowledge this event'">
-              <i class="fa fa-comments-o"></i>
-            </a>
-=======
             <ack-tooltip
               ack="trigger.acknowledges"
               trigger="trigger"
               on-ack="ctrl.acknowledgeTrigger"
               context="ctrl">
             </ack-tooltip>
->>>>>>> c95494f5
           </td>
         </tr>
       </tbody>
