--- conflicted
+++ resolved
@@ -45,15 +45,8 @@
         .request(this.url, method, params, this.requestOptions, this.auth)
         .then((result) => {
           return result;
-<<<<<<< HEAD
-        },
-        // Handle API errors
-        function(error) {
-          console.log('Zabbix error: '+error.data);
-=======
         }, (error) => {
           // Handle API errors
->>>>>>> c95494f5
           if (isNotAuthorized(error.data)) {
             return self.loginOnce().then(
               function() {
@@ -123,13 +116,6 @@
     ////////////////////////////////
     // Zabbix API method wrappers //
     ////////////////////////////////
-    acknowledgeEvent(eventid,message){
-      var params = {
-        eventids:eventid,
-        message:message
-      };
-      return this.request('event.acknowledge',params);
-    }
 
     acknowledgeEvent(eventid, message) {
       var params = {
