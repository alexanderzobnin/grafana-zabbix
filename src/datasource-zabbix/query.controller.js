--- conflicted
+++ resolved
@@ -61,13 +61,9 @@
         application: { filter: "" },
         item: { filter: "" },
         functions: [],
-<<<<<<< HEAD
         options: {
           showDisabledItems: false
-        },
-        refId: "A"
-=======
->>>>>>> 0d2b0fc9
+        }
       };
       _.defaults(target, targetDefaults);
 
