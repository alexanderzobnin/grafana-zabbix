import _ from 'lodash';
import { Datasource } from "../module";
import { zabbixTemplateFormat } from "../datasource";

describe('ZabbixDatasource', () => {
  let ctx = {};

  beforeEach(() => {
    ctx.instanceSettings = {
      jsonData: {
<<<<<<< HEAD
=======
        alerting: false,
>>>>>>> c58cb42c
        username: 'zabbix',
        password: 'zabbix',
        trends: true,
        trendsFrom: '14d',
        trendsRange: '7d',
        dbConnectionEnable: false
      }
    };
    ctx.templateSrv = {};
    ctx.backendSrv = {
      datasourceRequest: jest.fn()
    };
    ctx.datasourceSrv = {};
    ctx.zabbixAlertingSrv = {
      setPanelAlertState: jest.fn(),
      removeZabbixThreshold: jest.fn(),
    };

    ctx.ds = new Datasource(ctx.instanceSettings, ctx.templateSrv, ctx.backendSrv, ctx.datasourceSrv, ctx.zabbixAlertingSrv);
  });

  describe('When querying data', () => {
    beforeEach(() => {
      ctx.ds.replaceTemplateVars = (str) => str;
    });

    ctx.options = {
      targets: [
        {
          group: {filter: ""},
          host: {filter: ""},
          application: {filter: ""},
          item: {filter: ""}
        }
      ],
      range: {from: 'now-7d', to: 'now'}
    };

    it('should return an empty array when no targets are set', () => {
      let options = {
        targets: [],
        range: {from: 'now-6h', to: 'now'}
      };
      return ctx.ds.query(options).then(result => {
        expect(result.data.length).toBe(0);
      });
    });

    it('should use trends if it enabled and time more than trendsFrom', (done) => {
      let ranges = ['now-7d', 'now-168h', 'now-1M', 'now-1y'];

      _.forEach(ranges, range => {
        ctx.options.range.from = range;
        ctx.ds.queryNumericData = jest.fn();
        ctx.ds.query(ctx.options);

        // Check that useTrends options is true
        let callArgs = ctx.ds.queryNumericData.mock.calls[0];
        expect(callArgs[2]).toBe(true);
        ctx.ds.queryNumericData.mockClear();
      });

      done();
    });

    it('shouldnt use trends if it enabled and time less than trendsFrom', (done) => {
      let ranges = ['now-6d', 'now-167h', 'now-1h', 'now-30m', 'now-30s'];

      _.forEach(ranges, range => {
        ctx.options.range.from = range;
        ctx.ds.queryNumericData = jest.fn();
        ctx.ds.query(ctx.options);

        // Check that useTrends options is false
        let callArgs = ctx.ds.queryNumericData.mock.calls[0];
        expect(callArgs[2]).toBe(false);
        ctx.ds.queryNumericData.mockClear();
      });
      done();
    });

  });

  describe('When querying text data', () => {
    beforeEach(() => {
      ctx.ds.replaceTemplateVars = (str) => str;
      ctx.ds.zabbix.zabbixAPI.getHistory = jest.fn().mockReturnValue(Promise.resolve([
        {clock: "1500010200", itemid:"10100", ns:"900111000", value:"Linux first"},
        {clock: "1500010300", itemid:"10100", ns:"900111000", value:"Linux 2nd"},
        {clock: "1500010400", itemid:"10100", ns:"900111000", value:"Linux last"}
      ]));

      ctx.ds.zabbix.getItemsFromTarget = jest.fn().mockReturnValue(Promise.resolve([
        {
          hosts: [{hostid: "10001", name: "Zabbix server"}],
          itemid: "10100",
          name: "System information",
          key_: "system.uname",
        }
      ]));

      ctx.options = {
        range: {from: 'now-1h', to: 'now'},
        targets: [
          {
            group: {filter: ""},
            host: {filter: "Zabbix server"},
            application: {filter: ""},
            item: {filter: "System information"},
            textFilter: "",
            useCaptureGroups: true,
            mode: 2,
            resultFormat: "table",
            options: {
              skipEmptyValues: false
            }
          }
        ],
      };
    });

    it('should return data in table format', (done) => {
      ctx.ds.query(ctx.options).then(result => {
        expect(result.data.length).toBe(1);

        let tableData = result.data[0];
        expect(tableData.columns).toEqual([
          {text: 'Host'}, {text: 'Item'}, {text: 'Key'}, {text: 'Last value'}
        ]);
        expect(tableData.rows).toEqual([
          ['Zabbix server', 'System information', 'system.uname', 'Linux last']
        ]);
        done();
      });
    });

    it('should extract value if regex with capture group is used', (done) => {
      ctx.options.targets[0].textFilter = "Linux (.*)";
      ctx.ds.query(ctx.options).then(result => {
        let tableData = result.data[0];
        expect(tableData.rows[0][3]).toEqual('last');
        done();
      });
    });

    it('should skip item when last value is empty', () => {
      ctx.ds.zabbix.getItemsFromTarget = jest.fn().mockReturnValue(Promise.resolve([
        {
          hosts: [{hostid: "10001", name: "Zabbix server"}],
          itemid: "10100", name: "System information", key_: "system.uname"
        },
        {
          hosts: [{hostid: "10002", name: "Server02"}],
          itemid: "90109", name: "System information", key_: "system.uname"
        }
      ]));

      ctx.options.targets[0].options.skipEmptyValues = true;
      ctx.ds.zabbix.getHistory = jest.fn().mockReturnValue(Promise.resolve([
          {clock: "1500010200", itemid:"10100", ns:"900111000", value:"Linux first"},
          {clock: "1500010300", itemid:"10100", ns:"900111000", value:"Linux 2nd"},
          {clock: "1500010400", itemid:"10100", ns:"900111000", value:"Linux last"},
          {clock: "1500010200", itemid:"90109", ns:"900111000", value:"Non empty value"},
          {clock: "1500010500", itemid:"90109", ns:"900111000", value:""}
      ]));
      return ctx.ds.query(ctx.options).then(result => {
        let tableData = result.data[0];
        expect(tableData.rows.length).toBe(1);
        expect(tableData.rows[0][3]).toEqual('Linux last');
      });
    });
  });

  describe('When replacing template variables', () => {

    function testReplacingVariable(target, varValue, expectedResult, done) {
      ctx.ds.templateSrv.replace = () => {
        return zabbixTemplateFormat(varValue);
      };

      let result = ctx.ds.replaceTemplateVars(target);
      expect(result).toBe(expectedResult);
      done();
    }

    /*
     * Alphanumerics, spaces, dots, dashes and underscores
     * are allowed in Zabbix host name.
     * 'AaBbCc0123 .-_'
     */
    it('should return properly escaped regex', (done) => {
      let target = '$host';
      let template_var_value = 'AaBbCc0123 .-_';
      let expected_result = '/^AaBbCc0123 \\.-_$/';

      testReplacingVariable(target, template_var_value, expected_result, done);
    });

    /*
     * Single-value variable
     * $host = backend01
     * $host => /^backend01|backend01$/
     */
    it('should return proper regex for single value', (done) => {
      let target = '$host';
      let template_var_value = 'backend01';
      let expected_result = '/^backend01$/';

      testReplacingVariable(target, template_var_value, expected_result, done);
    });

    /*
     * Multi-value variable
     * $host = [backend01, backend02]
     * $host => /^(backend01|backend01)$/
     */
    it('should return proper regex for multi-value', (done) => {
      let target = '$host';
      let template_var_value = ['backend01', 'backend02'];
      let expected_result = '/^(backend01|backend02)$/';

      testReplacingVariable(target, template_var_value, expected_result, done);
    });
  });

  describe('When invoking metricFindQuery()', () => {
    beforeEach(() => {
      ctx.ds.replaceTemplateVars = (str) => str;
      ctx.ds.zabbix = {
        getGroups: jest.fn().mockReturnValue(Promise.resolve([])),
        getHosts: jest.fn().mockReturnValue(Promise.resolve([])),
        getApps: jest.fn().mockReturnValue(Promise.resolve([])),
        getItems: jest.fn().mockReturnValue(Promise.resolve([]))
      };
    });

    it('should return groups', (done) => {
      const tests = [
        {query: '*',        expect: '/.*/'},
        {query: '',         expect: ''},
        {query: 'Backend',  expect: 'Backend'},
        {query: 'Back*',    expect: 'Back*'},
      ];

      for (const test of tests) {
        ctx.ds.metricFindQuery(test.query);
        expect(ctx.ds.zabbix.getGroups).toBeCalledWith(test.expect);
        ctx.ds.zabbix.getGroups.mockClear();
      }
      done();
    });

    it('should return hosts', (done) => {
      const tests = [
        {query: '*.*',       expect: ['/.*/', '/.*/']},
        {query: '.',         expect: ['', '']},
        {query: 'Backend.*', expect: ['Backend', '/.*/']},
        {query: 'Back*.',    expect: ['Back*', '']},
      ];

      for (const test of tests) {
        ctx.ds.metricFindQuery(test.query);
        expect(ctx.ds.zabbix.getHosts).toBeCalledWith(test.expect[0], test.expect[1]);
        ctx.ds.zabbix.getHosts.mockClear();
      }
      done();
    });

    it('should return applications', (done) => {
      const tests = [
        {query: '*.*.*',               expect: ['/.*/', '/.*/', '/.*/']},
        {query: '.*.',                 expect: ['', '/.*/', '']},
        {query: 'Backend.backend01.*', expect: ['Backend', 'backend01', '/.*/']},
        {query: 'Back*.*.',            expect: ['Back*', '/.*/', '']}
      ];

      for (const test of tests) {
        ctx.ds.metricFindQuery(test.query);
        expect(ctx.ds.zabbix.getApps).toBeCalledWith(test.expect[0], test.expect[1], test.expect[2]);
        ctx.ds.zabbix.getApps.mockClear();
      }
      done();
    });

    it('should return items', (done) => {
      const tests = [
        {query: '*.*.*.*',               expect: ['/.*/', '/.*/', '', '/.*/']},
        {query: '.*.*.*',                expect: ['', '/.*/', '', '/.*/']},
        {query: 'Backend.backend01.*.*', expect: ['Backend', 'backend01', '', '/.*/']},
        {query: 'Back*.*.cpu.*',         expect: ['Back*', '/.*/', 'cpu', '/.*/']}
      ];

      for (const test of tests) {
        ctx.ds.metricFindQuery(test.query);
        expect(ctx.ds.zabbix.getItems)
          .toBeCalledWith(test.expect[0], test.expect[1], test.expect[2], test.expect[3]);
        ctx.ds.zabbix.getItems.mockClear();
      }
      done();
    });

    it('should invoke method with proper arguments', (done) => {
      let query = '*.*';

      ctx.ds.metricFindQuery(query);
      expect(ctx.ds.zabbix.getHosts).toBeCalledWith('/.*/', '/.*/');
      done();
    });
  });

  describe('When querying alerts', () => {
    let options = {};

    beforeEach(() => {
      ctx.ds.replaceTemplateVars = (str) => str;
      ctx.ds.alertingEnabled = true;

      let targetItems = [{
        "itemid": "1",
        "name": "test item",
        "key_": "test.key",
        "value_type": "3",
        "hostid": "10631",
        "status": "0",
        "state": "0",
        "hosts": [{"hostid": "10631", "name": "Test host"}],
        "item": "Test item"
      }];
      ctx.ds.zabbix.getItemsFromTarget = jest.fn().mockReturnValue(Promise.resolve(targetItems));

      options = {
        "panelId": 10,
        "targets": [{
          "application": {"filter": ""},
          "group": {"filter": "Test group"},
          "host": {"filter": "Test host"},
          "item": {"filter": "Test item"},
        }]
      };
    });

    it('should return threshold when comparative symbol is `less than`', () => {

      let itemTriggers = [{
        "triggerid": "15383",
        "priority": "4",
        "expression": "{15915}<100",
      }];

      ctx.ds.zabbix.getAlerts = jest.fn().mockReturnValue(Promise.resolve(itemTriggers));

      return ctx.ds.alertQuery(options)
        .then(resp => {
          expect(resp.thresholds).toHaveLength(1);
          expect(resp.thresholds[0]).toBe(100);
          return resp;
        });
    });

    it('should return threshold when comparative symbol is `less than or equal`', () => {

      let itemTriggers = [{
        "triggerid": "15383",
        "priority": "4",
        "expression": "{15915}<=100",
      }];

      ctx.ds.zabbix.getAlerts = jest.fn().mockReturnValue(Promise.resolve(itemTriggers));

      return ctx.ds.alertQuery(options)
        .then(resp => {
          expect(resp.thresholds.length).toBe(1);
          expect(resp.thresholds[0]).toBe(100);
          return resp;
        });
    });

    it('should return threshold when comparative symbol is `greater than or equal`', () => {

      let itemTriggers = [{
        "triggerid": "15383",
        "priority": "4",
        "expression": "{15915}>=30",
      }];

      ctx.ds.zabbix.getAlerts = jest.fn().mockReturnValue(Promise.resolve(itemTriggers));

      return ctx.ds.alertQuery(options)
        .then(resp => {
          expect(resp.thresholds.length).toBe(1);
          expect(resp.thresholds[0]).toBe(30);
          return resp;
        });
    });

    it('should return threshold when comparative symbol is `equal`', () => {

      let itemTriggers = [{
        "triggerid": "15383",
        "priority": "4",
        "expression": "{15915}=50",
      }];

      ctx.ds.zabbix.getAlerts = jest.fn().mockReturnValue(Promise.resolve(itemTriggers));

      return ctx.ds.alertQuery(options)
        .then(resp => {
          expect(resp.thresholds.length).toBe(1);
          expect(resp.thresholds[0]).toBe(50);
          return resp;
        });
    });
  });
});<|MERGE_RESOLUTION|>--- conflicted
+++ resolved
@@ -8,10 +8,7 @@
   beforeEach(() => {
     ctx.instanceSettings = {
       jsonData: {
-<<<<<<< HEAD
-=======
         alerting: false,
->>>>>>> c58cb42c
         username: 'zabbix',
         password: 'zabbix',
         trends: true,
