--- conflicted
+++ resolved
@@ -168,14 +168,10 @@
       itemtype: 'num'
     };
     return this.zabbix.getItemsFromTarget(target, getItemOptions)
-<<<<<<< HEAD
     .then(items => {
       this.setDescription(items, options);
       return this.queryNumericDataForItems(items, target, timeRange, useTrends, options);
     });
-=======
-    .then(items => this.queryNumericDataForItems(items, target, timeRange, useTrends, options));
->>>>>>> c58cb42c
   }
 
   /**
