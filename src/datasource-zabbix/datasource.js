//import angular from 'angular';
import _ from 'lodash';
import * as dateMath from 'app/core/utils/datemath';
import * as utils from './utils';
import * as migrations from './migrations';
import * as metricFunctions from './metricFunctions';
import DataProcessor from './DataProcessor';
import './zabbixAPI.service.js';
import './zabbixCache.service.js';
import './queryProcessor.service.js';

export class ZabbixAPIDatasource {

  /** @ngInject */
  constructor(instanceSettings, $q, templateSrv, alertSrv, zabbixAPIService, ZabbixCachingProxy, QueryProcessor) {

    // General data source settings
    this.name             = instanceSettings.name;
    this.url              = instanceSettings.url;
    this.basicAuth        = instanceSettings.basicAuth;
    this.withCredentials  = instanceSettings.withCredentials;

    // Zabbix API credentials
    this.username         = instanceSettings.jsonData.username;
    this.password         = instanceSettings.jsonData.password;

    // Use trends instead history since specified time
    this.trends           = instanceSettings.jsonData.trends;
    this.trendsFrom       = instanceSettings.jsonData.trendsFrom || '7d';

    // Set cache update interval
    var ttl = instanceSettings.jsonData.cacheTTL || '1h';
    this.cacheTTL = utils.parseInterval(ttl);

    // Initialize Zabbix API
    var ZabbixAPI = zabbixAPIService;
    this.zabbixAPI = new ZabbixAPI(this.url, this.username, this.password, this.basicAuth, this.withCredentials);

    // Initialize cache service
    this.zabbixCache = new ZabbixCachingProxy(this.zabbixAPI, this.cacheTTL);

    // Initialize query builder
    this.queryProcessor = new QueryProcessor(this.zabbixCache);

    // Dependencies
    this.q = $q;
    this.templateSrv = templateSrv;
    this.alertSrv = alertSrv;

    // Use custom format for template variables
    this.replaceTemplateVars = _.partial(replaceTemplateVars, this.templateSrv);
  }

  ////////////////////////
  // Datasource methods //
  ////////////////////////

  /**
   * Query panel data. Calls for each panel in dashboard.
   * @param  {Object} options   Contains time range, targets and other info.
   * @return {Object} Grafana metrics object with timeseries data for each target.
   */
  query(options) {
    var timeFrom = Math.ceil(dateMath.parse(options.range.from) / 1000);
    var timeTo = Math.ceil(dateMath.parse(options.range.to) / 1000);

    var useTrendsFrom = Math.ceil(dateMath.parse('now-' + this.trendsFrom) / 1000);
    var useTrends = (timeFrom <= useTrendsFrom) && this.trends;

    // Create request for each target
    var promises = _.map(options.targets, target => {

      // Prevent changes of original object
      target = _.cloneDeep(target);

      if (target.mode !== 1) {

        // Migrate old targets
        target = migrations.migrate(target);

        // Don't request undefined and hidden targets
        if (target.hide || !target.group || !target.host || !target.item) {
          return [];
        }

        // Replace templated variables
        target.group.filter = this.replaceTemplateVars(target.group.filter, options.scopedVars);
        target.host.filter = this.replaceTemplateVars(target.host.filter, options.scopedVars);
        target.application.filter = this.replaceTemplateVars(target.application.filter, options.scopedVars);
        target.item.filter = this.replaceTemplateVars(target.item.filter, options.scopedVars);
        target.textFilter = this.replaceTemplateVars(target.textFilter, options.scopedVars);

        _.forEach(target.functions, func => {
          func.params = _.map(func.params, param => {
            if (typeof param === 'number') {
              return +this.templateSrv.replace(param.toString(), options.scopedVars);
            } else {
              return this.templateSrv.replace(param, options.scopedVars);
            }
          });
        });

        // Query numeric data
        if (!target.mode || target.mode === 0) {
          return this.queryNumericData(target, timeFrom, timeTo, useTrends);
        }

        // Query text data
        else if (target.mode === 2) {
          return this.queryTextData(target, timeFrom, timeTo);
        }
      }

      // IT services mode
      else if (target.mode === 1) {
        // Don't show undefined and hidden targets
        if (target.hide || !target.itservice || !target.slaProperty) {
          return [];
        }

        return this.zabbixAPI
          .getSLA(target.itservice.serviceid, timeFrom, timeTo)
          .then(slaObject => {
            return this.queryProcessor
              .handleSLAResponse(target.itservice, target.slaProperty, slaObject);
          });
      }
    });

    // Data for panel (all targets)
    return this.q.all(_.flatten(promises))
      .then(_.flatten)
      .then(timeseries_data => {

        // Series downsampling
        var data = _.map(timeseries_data, timeseries => {
          if (timeseries.datapoints.length > options.maxDataPoints) {
            timeseries.datapoints = DataProcessor
              .groupBy(options.interval, DataProcessor.AVERAGE, timeseries.datapoints);
          }
          return timeseries;
        });
        return { data: data };
      });
  }

  queryNumericData(target, timeFrom, timeTo, useTrends) {
    // Build query in asynchronous manner
    return this.queryProcessor.build(target.group.filter,
                                     target.host.filter,
                                     target.application.filter,
                                     target.item.filter,
                                     'num')
      .then(items => {
        // Add hostname for items from multiple hosts
        var addHostName = utils.isRegex(target.host.filter);
        var getHistory;

        // Use trends
        if (useTrends) {

          // Find trendValue() function and get specified trend value
          var trendFunctions = _.map(metricFunctions.getCategories()['Trends'], 'name');
          var trendValueFunc = _.find(target.functions, func => {
            return _.includes(trendFunctions, func.def.name);
          });
          var valueType = trendValueFunc ? trendValueFunc.params[0] : "avg";

          getHistory = this.zabbixAPI
            .getTrend(items, timeFrom, timeTo)
            .then(history => {
              return this.queryProcessor.handleTrends(history, items, addHostName, valueType);
            });
        }

        // Use history
        else {
          getHistory = this.zabbixCache
            .getHistory(items, timeFrom, timeTo)
            .then(history => {
              return this.queryProcessor.handleHistory(history, items, addHostName);
            });
        }

        return getHistory.then(timeseries_data => {
          let transformFunctions   = bindFunctionDefs(target.functions, 'Transform');
          let aggregationFunctions = bindFunctionDefs(target.functions, 'Aggregate');
          let filterFunctions      = bindFunctionDefs(target.functions, 'Filter');
          let aliasFunctions       = bindFunctionDefs(target.functions, 'Alias');

          // Apply transformation functions
          timeseries_data = _.map(timeseries_data, timeseries => {
            timeseries.datapoints = sequence(transformFunctions)(timeseries.datapoints);
            return timeseries;
          });

          // Apply filter functions
          if (filterFunctions.length) {
            timeseries_data = sequence(filterFunctions)(timeseries_data);
          }

          // Apply aggregations
          if (aggregationFunctions.length) {
            let dp = _.map(timeseries_data, 'datapoints');
            dp = sequence(aggregationFunctions)(dp);

            let aggFuncNames = _.map(metricFunctions.getCategories()['Aggregate'], 'name');
            let lastAgg = _.findLast(target.functions, func => {
              return _.includes(aggFuncNames, func.def.name);
            });

            timeseries_data = [
              {
                target: lastAgg.text,
                datapoints: dp
              }
            ];
          }

          // Apply alias functions
          _.each(timeseries_data, sequence(aliasFunctions));

          return timeseries_data;
        });
      });
  }

  queryTextData(target, timeFrom, timeTo) {
    return this.queryProcessor.build(target.group.filter,
                                     target.host.filter,
                                     target.application.filter,
                                     target.item.filter,
                                     'text')
      .then(items => {
        if (items.length) {
          return this.zabbixAPI.getHistory(items, timeFrom, timeTo)
            .then(history => {
              return this.queryProcessor.convertHistory(history, items, false, (point) => {
                let value = point.value;

                // Regex-based extractor
                if (target.textFilter) {
                  value = extractText(point.value, target.textFilter, target.useCaptureGroups);
                }

                return [value, point.clock * 1000];
              });
            });
        } else {
          return this.q.when([]);
        }
      });
  }

  /**
   * Test connection to Zabbix API
   * @return {object} Connection status and Zabbix API version
   */
  testDatasource() {
    var self = this;
    return this.zabbixAPI.getVersion()
      .then(version => {
        return self.zabbixAPI.login()
          .then(auth => {
            if (auth) {
              return {
                status: "success",
                title: "Success",
                message: "Zabbix API version: " + version
              };
            } else {
              return {
                status: "error",
                title: "Invalid user name or password",
                message: "Zabbix API version: " + version
              };
            }
          }, error => {
            return {
              status: "error",
              title: error.message,
              message: error.data
            };
          });
      }, error => {
        console.log(error);
        return {
          status: "error",
          title: "Connection failed",
          message: "Could not connect to given url"
        };
      });
  }

  ////////////////
  // Templating //
  ////////////////

  /**
   * Find metrics from templated request.
   *
   * @param  {string} query Query from Templating
   * @return {string}       Metric name - group, host, app or item or list
   *                        of metrics in "{metric1,metcic2,...,metricN}" format.
   */
  metricFindQuery(query) {
<<<<<<< HEAD
    query = (query==undefined? '' : query);
    // Split query. Query structure:
    // group.host.app.item
    var self = this;
    var parts = [];
    _.each(query.split('.'), function (part) {
      part = self.replaceTemplateVars(part, {});
=======
    let result;
    let parts = [];

    query = (query==undefined? '' : query);
    
    // Split query. Query structure: group.host.app.item
    _.each(query.split('.'), part => {
      part = this.replaceTemplateVars(part, {});
>>>>>>> c95494f5

      // treat each part as regex
      if (part === '*') {
        part = '/.*/';
      }else if(part.charAt(0)!=='/' || part.slice(-1)!=='/'){ //if not a regex yet
        part = '/'+part+'/';
      }
      parts.push(part);
    });
    let template = _.zipObject(['group', 'host', 'app', 'item'], parts);

    // Get items
    if (parts.length === 4) {
      // Search for all items, even it's not belong to any application
      if (template.app === '/.*/') {
        template.app = '';
      }
<<<<<<< HEAD
      return this.queryProcessor
        .getItems(template.group, template.host, template.app, undefined, undefined, template.item)
        .then(items => {
          return _.map(items, formatMetric);
        });
    }
    // Get applications
    else if (parts.length === 3) {
      return this.queryProcessor
        .getApps(template.group, template.host, template.app)
        .then(apps => {
          return _.map(apps, formatMetric);
        });
    }
    // Get hosts
    else if (parts.length === 2) {
      return this.queryProcessor
        .getHosts(template.group, template.host)
        .then(hosts => {
          return _.map(hosts, formatMetric);
        });
    }
    // Get groups
    else if (parts.length === 1) {
      return this.queryProcessor
        .getGroups(template.group)
        .then(groups => {
          return _.map(groups, formatMetric);
        });
    }
    // Return empty object for invalid request
    else {
      return this.q.when([]);
=======
      result = this.queryProcessor.getItems(template.group, template.host, template.app, undefined, undefined, template.item);
    } else if (parts.length === 3) {
      // Get applications
      result = this.queryProcessor.getApps(template.group, template.host, template.app);
    } else if (parts.length === 2) {
      // Get hosts
      result = this.queryProcessor.getHosts(template.group, template.host);
    } else if (parts.length === 1) {
      // Get groups
      result = this.queryProcessor.getGroups(template.group);
    } else {
      result = this.q.when([]);
>>>>>>> c95494f5
    }

    return result.then(metrics => {
      return _.map(metrics, formatMetric);
    });
  }

  /////////////////
  // Annotations //
  /////////////////

  annotationQuery(options) {
    var timeFrom = Math.ceil(dateMath.parse(options.rangeRaw.from) / 1000);
    var timeTo = Math.ceil(dateMath.parse(options.rangeRaw.to) / 1000);
    var annotation = options.annotation;
    var showOkEvents = annotation.showOkEvents ? [0, 1] : 1;

    // Show all triggers
    var showTriggers = [0, 1];

    var buildQuery = this.queryProcessor
      .buildTriggerQuery(this.replaceTemplateVars(annotation.group, {}),
                         this.replaceTemplateVars(annotation.host, {}),
                         this.replaceTemplateVars(annotation.application, {}));
    var self = this;
    return buildQuery.then(query => {
      return self.zabbixAPI
        .getTriggers(query.groupids, query.hostids, query.applicationids,
                     showTriggers, timeFrom, timeTo)
        .then(triggers => {

          // Filter triggers by description
          if (utils.isRegex(annotation.trigger)) {
            triggers = _.filter(triggers, trigger => {
              return utils.buildRegex(annotation.trigger).test(trigger.description);
            });
          } else if (annotation.trigger) {
            triggers = _.filter(triggers, trigger => {
              return trigger.description === annotation.trigger;
            });
          }

          // Remove events below the chose severity
          triggers = _.filter(triggers, trigger => {
            return Number(trigger.priority) >= Number(annotation.minseverity);
          });

          var objectids = _.map(triggers, 'triggerid');
          return self.zabbixAPI
            .getEvents(objectids, timeFrom, timeTo, showOkEvents)
            .then(events => {
              var indexedTriggers = _.groupBy(triggers, 'triggerid');

              // Hide acknowledged events if option enabled
              if (annotation.hideAcknowledged) {
                events = _.filter(events, event => {
                  return !event.acknowledges.length;
                });
              }

              return _.map(events, event => {
                var title ='';
                if (annotation.showHostname) {
                  title += event.hosts[0].name + ': ';
                }

                // Show event type (OK or Problem)
                title += Number(event.value) ? 'Problem' : 'OK';

                var formatted_acknowledges = utils.formatAcknowledges(event.acknowledges);
                return {
                  annotation: annotation,
                  time: event.clock * 1000,
                  title: title,
                  text: indexedTriggers[event.objectid].description + formatted_acknowledges
                };
              });
            });
        });
    });
  }

}

function bindFunctionDefs(functionDefs, category) {
  var aggregationFunctions = _.map(metricFunctions.getCategories()[category], 'name');
  var aggFuncDefs = _.filter(functionDefs, function(func) {
    return _.includes(aggregationFunctions, func.def.name);
  });

  return _.map(aggFuncDefs, function(func) {
    var funcInstance = metricFunctions.createFuncInstance(func.def, func.params);
    return funcInstance.bindFunction(DataProcessor.metricFunctions);
  });
}

function formatMetric(metricObj) {
  return {
    text: metricObj.name,
    expandable: false
  };
}

/**
 * Custom formatter for template variables.
 * Default Grafana "regex" formatter returns
 * value1|value2
 * This formatter returns
 * (value1|value2)
 * This format needed for using in complex regex with
 * template variables, for example
 * /CPU $cpu_item.*time/ where $cpu_item is system,user,iowait
 */
function zabbixTemplateFormat(value) {
  if (typeof value === 'string') {
    return utils.escapeRegex(value);
  }

  var escapedValues = _.map(value, utils.escapeRegex);
  return '(' + escapedValues.join('|') + ')';
}

/**
 * If template variables are used in request, replace it using regex format
 * and wrap with '/' for proper multi-value work. Example:
 * $variable selected as a, b, c
 * We use filter $variable
 * $variable    -> a|b|c    -> /a|b|c/
 * /$variable/  -> /a|b|c/  -> /a|b|c/
 */
function replaceTemplateVars(templateSrv, target, scopedVars) {
  var replacedTarget = templateSrv.replace(target, scopedVars, zabbixTemplateFormat);
  if (target !== replacedTarget && !utils.regexPattern.test(replacedTarget)) {
    replacedTarget = '/^' + replacedTarget + '$/';
  }
  return replacedTarget;
}

function extractText(str, pattern, useCaptureGroups) {
  let extractPattern = new RegExp(pattern);
  let extractedValue = extractPattern.exec(str);
  if (extractedValue) {
    if (useCaptureGroups) {
      extractedValue = extractedValue[1];
    } else {
      extractedValue = extractedValue[0];
    }
  }
  return extractedValue;
}

// Apply function one by one:
// sequence([a(), b(), c()]) = c(b(a()));
function sequence(funcsArray) {
  return function(result) {
    for (var i = 0; i < funcsArray.length; i++) {
      result = funcsArray[i].call(this, result);
    }
    return result;
  };
}

// Fix for backward compatibility with lodash 2.4
if (!_.includes) {
  _.includes = _.contains;
}<|MERGE_RESOLUTION|>--- conflicted
+++ resolved
@@ -304,24 +304,14 @@
    *                        of metrics in "{metric1,metcic2,...,metricN}" format.
    */
   metricFindQuery(query) {
-<<<<<<< HEAD
-    query = (query==undefined? '' : query);
-    // Split query. Query structure:
-    // group.host.app.item
-    var self = this;
-    var parts = [];
-    _.each(query.split('.'), function (part) {
-      part = self.replaceTemplateVars(part, {});
-=======
     let result;
     let parts = [];
 
-    query = (query==undefined? '' : query);
-    
+    query = (query===undefined? '' : query);
+
     // Split query. Query structure: group.host.app.item
     _.each(query.split('.'), part => {
       part = this.replaceTemplateVars(part, {});
->>>>>>> c95494f5
 
       // treat each part as regex
       if (part === '*') {
@@ -339,41 +329,6 @@
       if (template.app === '/.*/') {
         template.app = '';
       }
-<<<<<<< HEAD
-      return this.queryProcessor
-        .getItems(template.group, template.host, template.app, undefined, undefined, template.item)
-        .then(items => {
-          return _.map(items, formatMetric);
-        });
-    }
-    // Get applications
-    else if (parts.length === 3) {
-      return this.queryProcessor
-        .getApps(template.group, template.host, template.app)
-        .then(apps => {
-          return _.map(apps, formatMetric);
-        });
-    }
-    // Get hosts
-    else if (parts.length === 2) {
-      return this.queryProcessor
-        .getHosts(template.group, template.host)
-        .then(hosts => {
-          return _.map(hosts, formatMetric);
-        });
-    }
-    // Get groups
-    else if (parts.length === 1) {
-      return this.queryProcessor
-        .getGroups(template.group)
-        .then(groups => {
-          return _.map(groups, formatMetric);
-        });
-    }
-    // Return empty object for invalid request
-    else {
-      return this.q.when([]);
-=======
       result = this.queryProcessor.getItems(template.group, template.host, template.app, undefined, undefined, template.item);
     } else if (parts.length === 3) {
       // Get applications
@@ -386,7 +341,6 @@
       result = this.queryProcessor.getGroups(template.group);
     } else {
       result = this.q.when([]);
->>>>>>> c95494f5
     }
 
     return result.then(metrics => {
