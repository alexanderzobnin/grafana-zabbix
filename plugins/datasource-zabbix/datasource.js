define([
  'angular',
  'lodash',
  'app/core/utils/datemath',
  './directives',
  './zabbixAPIWrapper',
  './helperFunctions',
  './zabbixCacheSrv',
  './queryCtrl'
],
function (angular, _, dateMath) {
  'use strict';

  /** @ngInject */
  function ZabbixAPIDatasource(instanceSettings, $q, backendSrv, templateSrv, alertSrv,
                                ZabbixAPI, zabbixHelperSrv) {

<<<<<<< HEAD
    // General data source settings
    this.name             = instanceSettings.name;
    this.url              = instanceSettings.url;
    this.basicAuth        = instanceSettings.basicAuth;
    this.withCredentials  = instanceSettings.withCredentials;
=======
  module.factory('ZabbixAPIDatasource', function($q, backendSrv, templateSrv, alertSrv,
                                                  ZabbixAPI, zabbixHelperSrv, ZabbixCache) {
>>>>>>> 8d3a00d7

    // Zabbix API credentials
    this.username         = instanceSettings.jsonData.username;
    this.password         = instanceSettings.jsonData.password;

    // Use trends instead history since specified time
    this.trends           = instanceSettings.jsonData.trends;
    this.trendsFrom       = instanceSettings.jsonData.trendsFrom || '7d';

<<<<<<< HEAD
    // Initialize Zabbix API
    this.zabbixAPI = new ZabbixAPI(this.url, this.username, this.password, this.basicAuth, this.withCredentials);
=======
      // Initialize Zabbix API
      this.zabbixAPI = new ZabbixAPI(this.url, this.username, this.password, this.basicAuth, this.withCredentials);

      // Initialize cache service
      this.zabbixCache = new ZabbixCache(this.zabbixAPI);
      console.log(this.zabbixCache);
    }
>>>>>>> 8d3a00d7

    /**
     * Test connection to Zabbix API
     *
     * @return {object} Connection status and Zabbix API version
     */
    this.testDatasource = function() {
      var self = this;
      return this.zabbixAPI.getZabbixAPIVersion().then(function (apiVersion) {
        return self.zabbixAPI.performZabbixAPILogin().then(function (auth) {
          if (auth) {
            return {
              status: "success",
              title: "Success",
              message: "Zabbix API version: " + apiVersion
            };
          } else {
            return {
              status: "error",
              title: "Invalid user name or password",
              message: "Zabbix API version: " + apiVersion
            };
          }
        });
      }, function(error) {
        return {
          status: "error",
          title: "Connection failed",
          message: "Could not connect to " + error.config.url
        };
      });
    };

    /**
     * Calls for each panel in dashboard.
     *
     * @param  {Object} options   Query options. Contains time range, targets
     *                            and other info.
     *
     * @return {Object}           Grafana metrics object with timeseries data
     *                            for each target.
     */
    this.query = function(options) {

      // get from & to in seconds
      var from = Math.ceil(dateMath.parse(options.range.from) / 1000);
      var to = Math.ceil(dateMath.parse(options.range.to) / 1000);
      var useTrendsFrom = Math.ceil(dateMath.parse('now-' + this.trendsFrom) / 1000);

      // Create request for each target
      var promises = _.map(options.targets, function(target) {

        if (target.mode !== 1) {

          // Don't show undefined and hidden targets
          if (target.hide || !target.group || !target.host ||
              !target.application || !target.item) {
            return [];
          }

          // Replace templated variables
          var groupname = templateSrv.replace(target.group.name, options.scopedVars);
          var hostname = templateSrv.replace(target.host.name, options.scopedVars);
          var appname = templateSrv.replace(target.application.name, options.scopedVars);
          var itemname = templateSrv.replace(target.item.name, options.scopedVars);

          // Extract zabbix groups, hosts and apps from string:
          // "{host1,host2,...,hostN}" --> [host1, host2, ..., hostN]
          var groups = zabbixHelperSrv.splitMetrics(groupname);
          var hosts = zabbixHelperSrv.splitMetrics(hostname);
          var apps = zabbixHelperSrv.splitMetrics(appname);

          // Remove hostnames from item names and then
          // extract item names
          // "hostname: itemname" --> "itemname"
          var delete_hostname_pattern = /(?:\[[\w\.]+]:\s)/g;
          var itemnames = zabbixHelperSrv.splitMetrics(itemname.replace(delete_hostname_pattern, ''));

          var self = this;

          // Query numeric data
          if (!target.mode) {

            // Find items by item names and perform queries
            return this.zabbixAPI.itemFindQuery(groups, hosts, apps)
              .then(function (items) {

                // Filter hosts by regex
                if (target.host.visible_name === 'All') {
                  if (target.hostFilter && _.every(items, _.identity.hosts)) {

                    // Use templated variables in filter
                    var host_pattern = new RegExp(templateSrv.replace(target.hostFilter, options.scopedVars));
                    items = _.filter(items, function (item) {
                      return _.some(item.hosts, function (host) {
                        return host_pattern.test(host.name);
                      });
                    });
                  }
                }

                if (itemnames[0] === 'All') {

                  // Filter items by regex
                  if (target.itemFilter) {

                    // Use templated variables in filter
                    var item_pattern = new RegExp(templateSrv.replace(target.itemFilter, options.scopedVars));
                    return _.filter(items, function (item) {
                      return item_pattern.test(zabbixHelperSrv.expandItemName(item));
                    });
                  } else {
                    return items;
                  }
                } else {

                  // Filtering items
                  return _.filter(items, function (item) {
                    return _.contains(itemnames, zabbixHelperSrv.expandItemName(item));
                  });
                }
              }).then(function (items) {
                items = _.flatten(items);

                // Use alias only for single metric, otherwise use item names
                var alias = target.item.name === 'All' || itemnames.length > 1 ?
                              undefined : templateSrv.replace(target.alias, options.scopedVars);

                var history;
                if ((from < useTrendsFrom) && self.trends) {
                  var points = target.downsampleFunction ? target.downsampleFunction.value : "avg";
                  history = self.zabbixAPI.getTrends(items, from, to)
                    .then(_.bind(zabbixHelperSrv.handleTrendResponse, zabbixHelperSrv, items, alias, target.scale, points));
                } else {
                  history = self.zabbixAPI.getHistory(items, from, to)
                    .then(_.bind(zabbixHelperSrv.handleHistoryResponse, zabbixHelperSrv, items, alias, target.scale));
                }

                return history.then(function (timeseries) {
                  var timeseries_data = _.flatten(timeseries);
                  return _.map(timeseries_data, function (timeseries) {

                    // Series downsampling
                    if (timeseries.datapoints.length > options.maxDataPoints) {
                      var ms_interval = Math.floor((to - from) / options.maxDataPoints) * 1000;
                      var downsampleFunc = target.downsampleFunction ? target.downsampleFunction.value : "avg";
                      timeseries.datapoints = zabbixHelperSrv.downsampleSeries(timeseries.datapoints, to, ms_interval, downsampleFunc);
                    }
                    return timeseries;
                  });
                });
              });
          }

          // Query text data
          else if (target.mode === 2) {

            // Find items by item names and perform queries
            return this.zabbixAPI.itemFindQuery(groups, hosts, apps, "text")
              .then(function (items) {
                items = _.filter(items, function (item) {
                  return _.contains(itemnames, zabbixHelperSrv.expandItemName(item));
                });
                return self.zabbixAPI.getHistory(items, from, to).then(function(history) {
                  return {
                    target: target.item.name,
                    datapoints: _.map(history, function (p) {
                      var value = p.value;
                      if (target.textFilter) {
                        var text_extract_pattern = new RegExp(templateSrv.replace(target.textFilter, options.scopedVars));
                        //var text_extract_pattern = new RegExp(target.textFilter);
                        var result = text_extract_pattern.exec(value);
                        if (result) {
                          if (target.useCaptureGroups) {
                            value = result[1];
                          } else {
                            value = result[0];
                          }
                        } else {
                          value = null;
                        }
                      }
                      return [value, p.clock * 1000];
                    })
                  };
                });
              });
          }
        }

        // IT services mode
        else if (target.mode === 1) {
          // Don't show undefined and hidden targets
          if (target.hide || !target.itservice || !target.slaProperty) {
            return [];
          } else {
            return this.zabbixAPI.getSLA(target.itservice.serviceid, from, to)
              .then(_.bind(zabbixHelperSrv.handleSLAResponse, zabbixHelperSrv, target.itservice, target.slaProperty));
          }
        }
      }, this);

      return $q.all(_.flatten(promises)).then(function (results) {
        var timeseries_data = _.flatten(results);
        return { data: timeseries_data };
      });
    };

    ////////////////
    // Templating //
    ////////////////

    /**
     * Find metrics from templated request.
     *
     * @param  {string} query Query from Templating
     * @return {string}       Metric name - group, host, app or item or list
     *                        of metrics in "{metric1,metcic2,...,metricN}" format.
     */
    this.metricFindQuery = function (query) {
      // Split query. Query structure:
      // group.host.app.item
      var parts = [];
      _.each(query.split('.'), function (part) {
        part = templateSrv.replace(part);
        if (part[0] === '{') {
          // Convert multiple mettrics to array
          // "{metric1,metcic2,...,metricN}" --> [metric1, metcic2,..., metricN]
          parts.push(zabbixHelperSrv.splitMetrics(part));
        } else {
          parts.push(part);
        }
      });
      var template = _.object(['group', 'host', 'app', 'item'], parts);

      // Get items
      if (parts.length === 4) {
        return this.zabbixAPI.itemFindQuery(template.group, template.host, template.app)
          .then(function (result) {
            return _.map(result, function (item) {
              var itemname = zabbixHelperSrv.expandItemName(item);
              return {
                text: itemname,
                expandable: false
              };
            });
          });
      }
      // Get applications
      else if (parts.length === 3) {
        return this.zabbixAPI.appFindQuery(template.host, template.group).then(function (result) {
          return _.map(result, function (app) {
            return {
              text: app.name,
              expandable: false
            };
          });
        });
      }
      // Get hosts
      else if (parts.length === 2) {
        return this.zabbixAPI.hostFindQuery(template.group).then(function (result) {
          return _.map(result, function (host) {
            return {
              text: host.name,
              expandable: false
            };
          });
        });
      }
      // Get groups
      else if (parts.length === 1) {
        return this.zabbixAPI.getGroupByName(template.group).then(function (result) {
          return _.map(result, function (hostgroup) {
            return {
              text: hostgroup.name,
              expandable: false
            };
          });
        });
      }
      // Return empty object for invalid request
      else {
        var d = $q.defer();
        d.resolve([]);
        return d.promise;
      }
    };

    /////////////////
    // Annotations //
    /////////////////

    this.annotationQuery = function(options) {
      var from = Math.ceil(dateMath.parse(options.rangeRaw.from) / 1000);
      var to = Math.ceil(dateMath.parse(options.rangeRaw.to) / 1000);
      var annotation = annotation;
      var self = this;

      // Remove events below the chose severity
      var severities = [];
      for (var i = 5; i >= annotation.minseverity; i--) {
        severities.push(i);
      }
      var params = {
        output: ['triggerid', 'description', 'priority'],
        preservekeys: 1,
        filter: { 'priority': severities },
        search: {
          'description': annotation.trigger
        },
        searchWildcardsEnabled: true,
        expandDescription: true
      };
      if (annotation.host) {
        params.host = templateSrv.replace(annotation.host);
      }
      else if (annotation.group) {
        params.group = templateSrv.replace(annotation.group);
      }

      return this.zabbixAPI.performZabbixAPIRequest('trigger.get', params)
        .then(function (result) {
          if(result) {
            var objects = result;
            var params = {
              output: 'extend',
              time_from: from,
              time_till: to,
              objectids: _.keys(objects),
              select_acknowledges: 'extend',
              selectHosts: 'extend'
            };

            // Show problem events only
            if (!annotation.showOkEvents) {
              params.value = 1;
            }

            return self.zabbixAPI.performZabbixAPIRequest('event.get', params)
              .then(function (result) {
                var events = [];

                _.each(result, function(e) {
                  var title ='';
                  if (annotation.showHostname) {
                    title += e.hosts[0].name + ': ';
                  }
                  title += Number(e.value) ? 'Problem' : 'OK';

                  // Hide acknowledged events
                  if (e.acknowledges.length > 0 && annotation.showAcknowledged) { return; }

                  var formatted_acknowledges = zabbixHelperSrv.formatAcknowledges(e.acknowledges);
                  events.push({
                    annotation: annotation,
                    time: e.clock * 1000,
                    title: title,
                    text: objects[e.objectid].description + formatted_acknowledges
                  });
                });
                return events;
              });
          } else {
            return [];
          }
        });
    };

  }

  return ZabbixAPIDatasource;

});<|MERGE_RESOLUTION|>--- conflicted
+++ resolved
@@ -13,18 +13,13 @@
 
   /** @ngInject */
   function ZabbixAPIDatasource(instanceSettings, $q, backendSrv, templateSrv, alertSrv,
-                                ZabbixAPI, zabbixHelperSrv) {
-
-<<<<<<< HEAD
+                                ZabbixAPI, zabbixHelperSrv, ZabbixCache) {
+
     // General data source settings
     this.name             = instanceSettings.name;
     this.url              = instanceSettings.url;
     this.basicAuth        = instanceSettings.basicAuth;
     this.withCredentials  = instanceSettings.withCredentials;
-=======
-  module.factory('ZabbixAPIDatasource', function($q, backendSrv, templateSrv, alertSrv,
-                                                  ZabbixAPI, zabbixHelperSrv, ZabbixCache) {
->>>>>>> 8d3a00d7
 
     // Zabbix API credentials
     this.username         = instanceSettings.jsonData.username;
@@ -34,18 +29,11 @@
     this.trends           = instanceSettings.jsonData.trends;
     this.trendsFrom       = instanceSettings.jsonData.trendsFrom || '7d';
 
-<<<<<<< HEAD
     // Initialize Zabbix API
     this.zabbixAPI = new ZabbixAPI(this.url, this.username, this.password, this.basicAuth, this.withCredentials);
-=======
-      // Initialize Zabbix API
-      this.zabbixAPI = new ZabbixAPI(this.url, this.username, this.password, this.basicAuth, this.withCredentials);
-
-      // Initialize cache service
-      this.zabbixCache = new ZabbixCache(this.zabbixAPI);
-      console.log(this.zabbixCache);
-    }
->>>>>>> 8d3a00d7
+
+    // Initialize cache service
+    this.zabbixCache = new ZabbixCache(this.zabbixAPI);
 
     /**
      * Test connection to Zabbix API
